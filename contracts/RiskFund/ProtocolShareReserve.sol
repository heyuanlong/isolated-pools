--- conflicted
+++ resolved
@@ -10,16 +10,7 @@
 import { IRiskFund } from "./IRiskFund.sol";
 import { ensureNonzeroAddress } from "../lib/validators.sol";
 
-<<<<<<< HEAD
 contract ProtocolShareReserve is ExponentialNoError, ReserveHelpers, IProtocolShareReserve {
-=======
-/**
- * @title ProtocolShareReserve
- * @author Venus
- * @notice Contract used to store and distribute the reserves generated in the markets.
- */
-contract ProtocolShareReserve is Ownable2StepUpgradeable, ExponentialNoError, ReserveHelpers, IProtocolShareReserve {
->>>>>>> e835b1d3
     using SafeERC20Upgradeable for IERC20Upgradeable;
 
     address private protocolIncome;
@@ -78,11 +69,7 @@
      * @return Number of total released tokens
      * @custom:error ZeroAddressNotAllowed is thrown when asset address is zero
      */
-    function releaseFunds(
-        address comptroller,
-        address asset,
-        uint256 amount
-    ) external returns (uint256) {
+    function releaseFunds(address comptroller, address asset, uint256 amount) external returns (uint256) {
         ensureNonzeroAddress(asset);
         require(amount <= poolsAssetsReserves[comptroller][asset], "ProtocolShareReserve: Insufficient pool balance");
 
@@ -111,10 +98,10 @@
      * @param comptroller  Comptroller address(pool)
      * @param asset Asset address.
      */
-    function updateAssetsState(address comptroller, address asset)
-        public
-        override(IProtocolShareReserve, ReserveHelpers)
-    {
+    function updateAssetsState(
+        address comptroller,
+        address asset
+    ) public override(IProtocolShareReserve, ReserveHelpers) {
         super.updateAssetsState(comptroller, asset);
     }
 }