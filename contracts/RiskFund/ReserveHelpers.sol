--- conflicted
+++ resolved
@@ -9,16 +9,7 @@
 import { ComptrollerInterface } from "../ComptrollerInterface.sol";
 import { PoolRegistryInterface } from "../Pool/PoolRegistryInterface.sol";
 
-<<<<<<< HEAD
 contract ReserveHelpers is Ownable2StepUpgradeable {
-=======
-/**
- * @title ReserveHelpers
- * @author Venus
- * @notice Contract with basic features to track/hold different assets for different Comptrollers.
- */
-contract ReserveHelpers {
->>>>>>> e835b1d3
     using SafeERC20Upgradeable for IERC20Upgradeable;
 
     uint256 private constant NOT_ENTERED = 1;
