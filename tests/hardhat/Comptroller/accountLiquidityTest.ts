--- conflicted
+++ resolved
@@ -330,58 +330,6 @@
         .to.be.revertedWithCustomError(comptroller, "MarketAlreadyListed")
         .withArgs(vToken.address);
     });
-<<<<<<< HEAD
-=======
-
-    it("reverts if not 'in' any markets", async () => {
-      const amount1 = 1e6;
-      const amount2 = 1e3;
-      const user = accounts[1];
-      const userAddress = await user.getAddress();
-
-      const cf1 = 0.5;
-      const cf2 = 0.666;
-      const up1 = 3;
-      const up2 = 2.718;
-
-      const vToken1 = await makeVToken({
-        accessControl,
-        comptroller,
-        oracle,
-        supportMarket: true,
-        collateralFactor: cf1,
-        underlyingPrice: up1,
-        poolRegistry,
-        maxLoopsLimit: 150,
-      });
-      const vToken2 = await makeVToken({
-        accessControl,
-        comptroller,
-        oracle,
-        supportMarket: true,
-        collateralFactor: cf2,
-        underlyingPrice: up2,
-        poolRegistry,
-        maxLoopsLimit: 150,
-      });
-      await comptroller.connect(user).enterMarkets([vToken1.address, vToken2.address]);
-      // pretend user mints amount1 of vToken1
-      vToken1.getAccountSnapshot.whenCalledWith(userAddress).returns([0, amount1, 0, convertToUnit("1", 18)]);
-      // pretend user mints amount2 of vToken2
-      vToken2.getAccountSnapshot.whenCalledWith(userAddress).returns([0, amount2, 0, convertToUnit("1", 18)]);
-      await comptroller.setMinLiquidatableCollateral(3002719);
-      const dummyAddr1 = accounts[1].address;
-      const dummyAddr2 = accounts[2].address;
-      const param = {
-        vTokenCollateral: dummyAddr1,
-        vTokenBorrowed: dummyAddr2,
-        repayAmount: 1e3,
-      };
-      await expect(comptroller.liquidateAccount(userAddress, [param]))
-        .to.be.revertedWithCustomError(comptroller, "MarketNotListed")
-        .withArgs(dummyAddr2);
-    });
->>>>>>> 0a65fb00
   });
 
   describe("getHypotheticalAccountLiquidity", () => {
