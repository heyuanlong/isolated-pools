--- conflicted
+++ resolved
@@ -557,11 +557,7 @@
       it("fails if called with incorrect arguments", async function () {
         await expect(
           riskFund.swapPoolsAssets([cUSDT.address, cUSDC.address], [convertToUnit(10, 18)]),
-<<<<<<< HEAD
-        ).to.be.rejectedWith("Risk fund: vTokens and amountsOutMin are unequal lengths");
-=======
         ).to.be.rejectedWith("Risk fund: markets and amountsOutMin are unequal lengths");
->>>>>>> 4bbd9341
       });
     });
 
