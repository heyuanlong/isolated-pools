import { FakeContract, smock } from "@defi-wonderland/smock";
import { impersonateAccount, loadFixture } from "@nomicfoundation/hardhat-network-helpers";
import { SignerWithAddress } from "@nomiclabs/hardhat-ethers/signers";
import { expect } from "chai";
import { constants } from "ethers";
import { ethers, upgrades } from "hardhat";

import { convertToUnit } from "../../../helpers/utils";
import {
  AccessControlManager,
  Beacon,
  Comptroller,
  JumpRateModelFactory,
  MockPriceOracle,
  MockToken,
  MockToken__factory,
  PancakeRouter,
  PancakeRouter__factory,
  PoolRegistry,
  ProtocolShareReserve,
  RiskFund,
  Shortfall,
  VToken,
  VTokenProxyFactory,
  WhitePaperInterestRateModelFactory,
} from "../../../typechain";

let poolRegistry: PoolRegistry;
let comptrollerBeacon: Beacon;
let vTokenBeacon: Beacon;
let USDC: MockToken;
let BUSD: MockToken;
let USDT: MockToken;
let cUSDC: VToken;
let cUSDT: VToken;
let cUSDC2: VToken;
let cUSDT2: VToken;
let cUSDT3: VToken;
let bUSDT3: VToken;
let priceOracle: MockPriceOracle;
let comptroller1Proxy: Comptroller;
let comptroller2Proxy: Comptroller;
let comptroller3Proxy: Comptroller;
let vTokenFactory: VTokenProxyFactory;
let jumpRateFactory: JumpRateModelFactory;
let whitePaperRateFactory: WhitePaperInterestRateModelFactory;
let accessControlManager: AccessControlManager;
let protocolShareReserve: ProtocolShareReserve;
let shortfall: FakeContract<Shortfall>;
let riskFund: RiskFund;
let pancakeSwapRouter: PancakeRouter | FakeContract<PancakeRouter>;
let busdUser: any;
let usdcUser: any;
let usdtUser: any;

const FORK_MAINNET = process.env.FORK_MAINNET === "true";
const someNonzeroAddress = "0x0000000000000000000000000000000000000001";

const initPancakeSwapRouter = async (
  admin: SignerWithAddress,
): Promise<PancakeRouter | FakeContract<PancakeRouter>> => {
  let pancakeSwapRouter: PancakeRouter | FakeContract<PancakeRouter>;
  if (FORK_MAINNET) {
    pancakeSwapRouter = PancakeRouter__factory.connect("0x10ED43C718714eb63d5aA57B78B54704E256024E", admin);
  } else {
    const pancakeSwapRouterFactory = await smock.mock<PancakeRouter__factory>("PancakeRouter");
    pancakeSwapRouter = await pancakeSwapRouterFactory.deploy(
      "0x10ED43C718714eb63d5aA57B78B54704E256024E",
      admin.address,
    );
    await pancakeSwapRouter.deployed();
    const pancakeRouterSigner = await ethers.getSigner(pancakeSwapRouter.address);
    // Send some BNB to account so it can faucet money from mock tokens
    const tx = await admin.sendTransaction({
      to: pancakeSwapRouter.address,
      value: ethers.utils.parseEther("10"),
    });
    await tx.wait();
    await USDC.connect(pancakeRouterSigner).faucet(convertToUnit(1000000, 18));
    await USDT.connect(pancakeRouterSigner).faucet(convertToUnit(1000000, 18));
    await BUSD.connect(pancakeRouterSigner).faucet(convertToUnit(1000000, 18));
  }
  return pancakeSwapRouter;
};

const initMainnetUser = async (user: string) => {
  await impersonateAccount(user);
  return ethers.getSigner(user);
};

const initMockToken = async (name: string, symbol: string, user: SignerWithAddress): Promise<MockToken> => {
  const MockToken = await ethers.getContractFactory("MockToken");
  const token = await MockToken.deploy(name, symbol, 18);
  await token.deployed();
  await token.faucet(convertToUnit(1000000, 18));
  await token.transfer(user.address, convertToUnit(1000000, 18));
  return token;
};

const riskFundFixture = async (): Promise<void> => {
  const [admin, user, proxyAdmin, ...signers] = await ethers.getSigners();
  if (FORK_MAINNET) {
    busdUser = await initMainnetUser("0xFd2FB1D2f41347527492656aD76E86820e5735F2");
    usdcUser = await initMainnetUser("0x64f87BCa71227b97D2762907871E8188b4B1DddF");
    usdtUser = await initMainnetUser("0xE4FEb3e94B4128d973A366dc4814167a90629A08");

    USDC = MockToken__factory.connect("0x8AC76a51cc950d9822D68b83fE1Ad97B32Cd580d", user);
    BUSD = MockToken__factory.connect("0xe9e7CEA3DedcA5984780Bafc599bD69ADd087D56", user);
    USDT = MockToken__factory.connect("0x55d398326f99059fF775485246999027B3197955", user);
  } else {
    [busdUser, usdcUser, usdtUser] = signers;

    USDC = await initMockToken("Mock USDC", "USDC", usdcUser);
    BUSD = await initMockToken("Mock BUSD", "BUSD", busdUser);
    USDT = await initMockToken("Mock USDT", "USDT", usdtUser);
  }

  const VTokenProxyFactory = await ethers.getContractFactory("VTokenProxyFactory");
  vTokenFactory = await VTokenProxyFactory.deploy();
  await vTokenFactory.deployed();

  const JumpRateModelFactory = await ethers.getContractFactory("JumpRateModelFactory");
  jumpRateFactory = await JumpRateModelFactory.deploy();
  await jumpRateFactory.deployed();

  const WhitePaperInterestRateModelFactory = await ethers.getContractFactory("WhitePaperInterestRateModelFactory");
  whitePaperRateFactory = await WhitePaperInterestRateModelFactory.deploy();
  await whitePaperRateFactory.deployed();

  pancakeSwapRouter = await initPancakeSwapRouter(admin);

  const AccessControlManagerFactory = await ethers.getContractFactory("AccessControlManager");
  accessControlManager = await AccessControlManagerFactory.deploy();
  await accessControlManager.deployed();

  shortfall = await smock.fake<Shortfall>("Shortfall");
  await admin.sendTransaction({
    to: shortfall.address,
    value: ethers.utils.parseEther("1"), // 1 ether
  });
  await shortfall.convertibleBaseAsset.returns(BUSD.address);

  const RiskFund = await ethers.getContractFactory("RiskFund");
  riskFund = await upgrades.deployProxy(RiskFund, [
    pancakeSwapRouter.address,
    convertToUnit(10, 18),
    BUSD.address,
    accessControlManager.address,
  ]);

  await riskFund.setShortfallContractAddress(shortfall.address);

  const fakeProtocolIncome = await smock.fake<RiskFund>("RiskFund");
  const ProtocolShareReserve = await ethers.getContractFactory("ProtocolShareReserve");
  protocolShareReserve = await upgrades.deployProxy(ProtocolShareReserve, [
    fakeProtocolIncome.address,
    riskFund.address,
  ]);

  const PoolRegistry = await ethers.getContractFactory("PoolRegistry");
  poolRegistry = await upgrades.deployProxy(PoolRegistry, [
    vTokenFactory.address,
    jumpRateFactory.address,
    whitePaperRateFactory.address,
    shortfall.address,
    riskFund.address,
    protocolShareReserve.address,
  ]);

  await protocolShareReserve.setPoolRegistry(poolRegistry.address);

  await accessControlManager.giveCallPermission(
    ethers.constants.AddressZero,
    "setCollateralFactor(address,uint256,uint256)",
    poolRegistry.address,
  );

  await accessControlManager.giveCallPermission(
    ethers.constants.AddressZero,
    "setMarketSupplyCaps(address[],uint256[])",
    poolRegistry.address,
  );

  await accessControlManager.giveCallPermission(
    ethers.constants.AddressZero,
    "setMarketBorrowCaps(address[],uint256[])",
    poolRegistry.address,
  );

  await accessControlManager.giveCallPermission(
    ethers.constants.AddressZero,
    "setLiquidationIncentive(uint256)",
    poolRegistry.address,
  );

  await accessControlManager.giveCallPermission(
    ethers.constants.AddressZero,
    "setMinLiquidatableCollateral(uint256)",
    poolRegistry.address,
  );

  await accessControlManager.giveCallPermission(
    ethers.constants.AddressZero,
    "supportMarket(address)",
    poolRegistry.address,
  );

  await accessControlManager.giveCallPermission(
    riskFund.address,
    "swapPoolsAssets(address[],uint256[])",
    admin.address,
  );

  await shortfall.connect(shortfall.wallet).setPoolRegistry(poolRegistry.address);

  const Comptroller = await ethers.getContractFactory("Comptroller");
  const comptroller = await Comptroller.deploy(poolRegistry.address, accessControlManager.address);
  await comptroller.deployed();

  const VTokenContract = await ethers.getContractFactory("VToken");
  const vToken = await VTokenContract.deploy();
  await vToken.deployed();

  const ComptrollerBeacon = await ethers.getContractFactory("Beacon");
  comptrollerBeacon = await ComptrollerBeacon.deploy(comptroller.address);
  await comptrollerBeacon.deployed();

  const VTokenBeacon = await ethers.getContractFactory("Beacon");
  vTokenBeacon = await VTokenBeacon.deploy(vToken.address);
  await vTokenBeacon.deployed();

  const _closeFactor = convertToUnit(0.05, 18);
  const _liquidationIncentive = convertToUnit(1, 18);
  const _minLiquidatableCollateral = convertToUnit(100, 18);

  // Deploy Price Oracle
  const MockPriceOracle = await ethers.getContractFactory("MockPriceOracle");
  priceOracle = await MockPriceOracle.deploy();

  const usdtPrice = ".75";
  const usdcPrice = "1";
  const busdPrice = "1.1";

  await priceOracle.setPrice(USDC.address, convertToUnit(usdcPrice, 18));
  await priceOracle.setPrice(USDT.address, convertToUnit(usdtPrice, 18));
  await priceOracle.setPrice(BUSD.address, convertToUnit(busdPrice, 18));

  // Registering the first pool
  await poolRegistry.createRegistryPool(
    "Pool 1",
    comptrollerBeacon.address,
    _closeFactor,
    _liquidationIncentive,
    _minLiquidatableCollateral,
    priceOracle.address,
  );

  // Registering the second pool
  await poolRegistry.createRegistryPool(
    "Pool 2",
    comptrollerBeacon.address,
    _closeFactor,
    _liquidationIncentive,
    _minLiquidatableCollateral,
    priceOracle.address,
  );

  // Registering the third pool
  await poolRegistry.createRegistryPool(
    "Pool 3",
    comptrollerBeacon.address,
    _closeFactor,
    _liquidationIncentive,
    _minLiquidatableCollateral,
    priceOracle.address,
  );

  // Setup Proxies
  const pools = await poolRegistry.callStatic.getAllPools();
  comptroller1Proxy = await ethers.getContractAt("Comptroller", pools[0].comptroller);
  await comptroller1Proxy.acceptOwnership();

  await accessControlManager.giveCallPermission(
    ethers.constants.AddressZero,
    "transferReserveForAuction(address,uint256)",
    admin.address,
  );

  comptroller2Proxy = await ethers.getContractAt("Comptroller", pools[1].comptroller);
  await comptroller2Proxy.acceptOwnership();

  comptroller3Proxy = await ethers.getContractAt("Comptroller", pools[2].comptroller);
  await comptroller3Proxy.acceptOwnership();

  const VToken = await ethers.getContractFactory("VToken");
  const tokenImplementation = await VToken.deploy();
  await tokenImplementation.deployed();

  const initialSupply = convertToUnit(1000, 18);
  await USDT.faucet(initialSupply);
  await USDT.approve(poolRegistry.address, initialSupply);

  await USDC.faucet(initialSupply);
  await USDC.approve(poolRegistry.address, initialSupply);

  // Deploy CTokens
  await poolRegistry.addMarket({
    comptroller: comptroller1Proxy.address,
    asset: USDT.address,
    decimals: 8,
    name: "Compound USDT",
    symbol: "cUSDT",
    rateModel: 0,
    baseRatePerYear: 0,
    multiplierPerYear: "40000000000000000",
    jumpMultiplierPerYear: 0,
    kink_: 0,
    collateralFactor: convertToUnit(0.7, 18),
    liquidationThreshold: convertToUnit(0.7, 18),
    accessControlManager: accessControlManager.address,
    vTokenProxyAdmin: proxyAdmin.address,
    beaconAddress: vTokenBeacon.address,
    initialSupply,
    supplyCap: initialSupply,
    borrowCap: initialSupply,
  });

  await poolRegistry.addMarket({
    comptroller: comptroller1Proxy.address,
    asset: USDC.address,
    decimals: 18,
    name: "Compound USDC",
    symbol: "cUSDC",
    rateModel: 0,
    baseRatePerYear: 0,
    multiplierPerYear: "40000000000000000",
    jumpMultiplierPerYear: 0,
    kink_: 0,
    collateralFactor: convertToUnit(0.7, 18),
    liquidationThreshold: convertToUnit(0.7, 18),
    accessControlManager: accessControlManager.address,
    vTokenProxyAdmin: proxyAdmin.address,
    beaconAddress: vTokenBeacon.address,
    initialSupply,
    supplyCap: initialSupply,
    borrowCap: initialSupply,
  });

  await USDT.faucet(initialSupply);
  await USDT.approve(poolRegistry.address, initialSupply);

  await poolRegistry.addMarket({
    comptroller: comptroller2Proxy.address,
    asset: USDT.address,
    decimals: 8,
    name: "Compound USDT",
    symbol: "cUSDT",
    rateModel: 0,
    baseRatePerYear: 0,
    multiplierPerYear: "40000000000000000",
    jumpMultiplierPerYear: 0,
    kink_: 0,
    collateralFactor: convertToUnit(0.7, 18),
    liquidationThreshold: convertToUnit(0.7, 18),
    accessControlManager: accessControlManager.address,
    vTokenProxyAdmin: proxyAdmin.address,
    beaconAddress: vTokenBeacon.address,
    initialSupply,
    supplyCap: initialSupply,
    borrowCap: initialSupply,
  });

  await USDC.faucet(initialSupply);
  await USDC.approve(poolRegistry.address, initialSupply);

  await poolRegistry.addMarket({
    comptroller: comptroller2Proxy.address,
    asset: USDC.address,
    decimals: 18,
    name: "Compound USDC",
    symbol: "cUSDC",
    rateModel: 0,
    baseRatePerYear: 0,
    multiplierPerYear: "40000000000000000",
    jumpMultiplierPerYear: 0,
    kink_: 0,
    collateralFactor: convertToUnit(0.7, 18),
    liquidationThreshold: convertToUnit(0.7, 18),
    accessControlManager: accessControlManager.address,
    vTokenProxyAdmin: proxyAdmin.address,
    beaconAddress: vTokenBeacon.address,
    initialSupply,
    supplyCap: initialSupply,
    borrowCap: initialSupply,
  });

  await USDT.faucet(initialSupply);
  await USDT.approve(poolRegistry.address, initialSupply);

  await poolRegistry.addMarket({
    comptroller: comptroller3Proxy.address,
    asset: USDT.address,
    decimals: 8,
    name: "Compound USDT",
    symbol: "cUSDT",
    rateModel: 0,
    baseRatePerYear: 0,
    multiplierPerYear: "40000000000000000",
    jumpMultiplierPerYear: 0,
    kink_: 0,
    collateralFactor: convertToUnit(0.7, 18),
    liquidationThreshold: convertToUnit(0.7, 18),
    accessControlManager: accessControlManager.address,
    vTokenProxyAdmin: proxyAdmin.address,
    beaconAddress: vTokenBeacon.address,
    initialSupply,
    supplyCap: initialSupply,
    borrowCap: initialSupply,
  });

  await BUSD.faucet(initialSupply);
  await BUSD.approve(poolRegistry.address, initialSupply);

  await poolRegistry.addMarket({
    comptroller: comptroller3Proxy.address,
    asset: BUSD.address,
    decimals: 8,
    name: "BUSDT",
    symbol: "bUSDT",
    rateModel: 0,
    baseRatePerYear: 0,
    multiplierPerYear: "40000000000000000",
    jumpMultiplierPerYear: 0,
    kink_: 0,
    collateralFactor: convertToUnit(0.7, 18),
    liquidationThreshold: convertToUnit(0.7, 18),
    accessControlManager: accessControlManager.address,
    vTokenProxyAdmin: proxyAdmin.address,
    beaconAddress: vTokenBeacon.address,
    initialSupply,
    supplyCap: initialSupply,
    borrowCap: initialSupply,
  });

  const cUSDT1Address = await poolRegistry.getVTokenForAsset(comptroller1Proxy.address, USDT.address);

  const cUSDC1Address = await poolRegistry.getVTokenForAsset(comptroller1Proxy.address, USDC.address);

  const cUSDT2Address = await poolRegistry.getVTokenForAsset(comptroller2Proxy.address, USDT.address);

  const cUSDC2Address = await poolRegistry.getVTokenForAsset(comptroller2Proxy.address, USDC.address);

  const cUSDT3Address = await poolRegistry.getVTokenForAsset(comptroller3Proxy.address, USDT.address);

  const bUSDT3Address = await poolRegistry.getVTokenForAsset(comptroller3Proxy.address, BUSD.address);

  cUSDT = await ethers.getContractAt("VToken", cUSDT1Address);
  cUSDC = await ethers.getContractAt("VToken", cUSDC1Address);
  cUSDT2 = await ethers.getContractAt("VToken", cUSDT2Address);
  cUSDC2 = await ethers.getContractAt("VToken", cUSDC2Address);
  cUSDT3 = await ethers.getContractAt("VToken", cUSDT3Address);
  bUSDT3 = await ethers.getContractAt("VToken", bUSDT3Address);

  // Enter Markets

  await comptroller1Proxy.connect(user).enterMarkets([cUSDC.address, cUSDT.address]);

  await comptroller2Proxy.connect(user).enterMarkets([cUSDC2.address, cUSDT2.address]);

  await comptroller3Proxy.connect(user).enterMarkets([cUSDT3.address, bUSDT3.address]);

  // Set Oracle
  await comptroller1Proxy.setPriceOracle(priceOracle.address);
  await comptroller2Proxy.setPriceOracle(priceOracle.address);
  await comptroller3Proxy.setPriceOracle(priceOracle.address);

  await riskFund.setPoolRegistry(poolRegistry.address);
};

describe("Risk Fund: Tests", function () {
  /**
   * Deploying required contracts along with the poolRegistry.
   */

  beforeEach(async function () {
    await loadFixture(riskFundFixture);
  });

  describe("Test all setters", async function () {
    describe("setPoolRegistry", async function () {
      it("reverts on invalid PoolRegistry address", async function () {
        await expect(riskFund.setPoolRegistry(constants.AddressZero)).to.be.rejectedWith(
          "Risk Fund: Pool registry address invalid",
        );
      });

      it("fails if called by a non-owner", async function () {
        await expect(riskFund.connect(usdcUser).setPoolRegistry(poolRegistry.address)).to.be.rejectedWith(
          "Ownable: caller is not the owner",
        );
      });

      it("emits PoolRegistryUpdated event", async function () {
        const newPoolRegistry = await smock.fake<PoolRegistry>("PoolRegistry");
        const tx = riskFund.setPoolRegistry(newPoolRegistry.address);
        await expect(tx)
          .to.emit(riskFund, "PoolRegistryUpdated")
          .withArgs(poolRegistry.address, newPoolRegistry.address);
      });
    });

<<<<<<< HEAD
    describe("setConvertableBaseAsset", async function () {
      it("Reverts on invalid Pool registry address", async function () {
        await expect(riskFund.setConvertibleBaseAsset(constants.AddressZero)).to.be.rejectedWith(
          "Risk Fund: Asset address invalid",
        );
      });

      it("fails if called by a non-owner", async function () {
        await expect(riskFund.connect(usdcUser).setConvertibleBaseAsset(BUSD.address)).to.be.rejectedWith(
          "Ownable: caller is not the owner",
        );
      });

      it("emits ConvertableBaseAssetUpdated event", async function () {
        const newBaseAsset = await smock.fake<MockToken>("PoolRegistry");
        const tx = riskFund.setConvertibleBaseAsset(newBaseAsset.address);
        await expect(tx).to.emit(riskFund, "ConvertibleBaseAssetUpdated").withArgs(BUSD.address, newBaseAsset.address);
      });
    });

=======
>>>>>>> c355c6e6
    describe("setShortfallContractAddress", async function () {
      it("Reverts on invalid Auction contract address", async function () {
        await expect(riskFund.setShortfallContractAddress(constants.AddressZero)).to.be.rejectedWith(
          "Risk Fund: Shortfall contract address invalid",
        );
      });

      it("fails if called by a non-owner", async function () {
        await expect(riskFund.connect(usdcUser).setShortfallContractAddress(someNonzeroAddress)).to.be.rejectedWith(
          "Ownable: caller is not the owner",
        );
      });

      it("emits ShortfallContractUpdated event", async function () {
        const newShortfall = await smock.fake<Shortfall>("Shortfall");
        await newShortfall.convertibleBaseAsset.returns(BUSD.address);
        const tx = riskFund.setShortfallContractAddress(newShortfall.address);
        await expect(tx)
          .to.emit(riskFund, "ShortfallContractUpdated")
          .withArgs(shortfall.address, newShortfall.address);
      });
    });

    describe("setPancakeSwapRouter", async function () {
      it("Reverts on invalid PancakeSwap router contract address", async function () {
        await expect(riskFund.setPancakeSwapRouter(constants.AddressZero)).to.be.rejectedWith(
          "Risk Fund: PancakeSwap address invalid",
        );
      });

      it("fails if called by a non-owner", async function () {
        await expect(riskFund.connect(usdcUser).setPancakeSwapRouter(someNonzeroAddress)).to.be.rejectedWith(
          "Ownable: caller is not the owner",
        );
      });

      it("emits PancakeSwapRouterUpdated event", async function () {
        const tx = riskFund.setPancakeSwapRouter(someNonzeroAddress);
        await expect(tx)
          .to.emit(riskFund, "PancakeSwapRouterUpdated")
          .withArgs(pancakeSwapRouter.address, someNonzeroAddress);
      });
    });

    describe("swapPoolsAssets", async function () {
      it("fails if called with incorrect arguments", async function () {
        await expect(
          riskFund.swapPoolsAssets([cUSDT.address, cUSDC.address], [convertToUnit(10, 18)]),
        ).to.be.rejectedWith("Risk fund: vTokens and amountsOutMin are unequal lengths");
      });
    });

    describe("setMinAmountToConvert", async function () {
      it("reverts on invalid min amount to convert", async function () {
        await expect(riskFund.setMinAmountToConvert(0)).to.be.rejectedWith("Risk Fund: Invalid min amount to convert");
      });

      it("fails if called by a non-owner", async function () {
        await expect(riskFund.connect(usdcUser).setMinAmountToConvert(1)).to.be.rejectedWith(
          "Ownable: caller is not the owner",
        );
      });

      it("emits MinAmountToConvertUpdated event", async function () {
        const tx = riskFund.setMinAmountToConvert(1);
        await expect(tx).to.emit(riskFund, "MinAmountToConvertUpdated").withArgs(convertToUnit(10, 18), 1);
      });
    });
  });

  describe("Risk fund transfers", async function () {
    it("Checks access control", async function () {
      const [admin] = await ethers.getSigners();
      // Revoke
      await accessControlManager.revokeCallPermission(
        riskFund.address,
        "swapPoolsAssets(address[],uint256[])",
        admin.address,
      );
      // Fails
      await expect(riskFund.swapPoolsAssets([], [])).to.be.rejectedWith(
        "Risk fund: Not authorized to swap pool assets.",
      );

      // Reset
      await accessControlManager.giveCallPermission(
        riskFund.address,
        "swapPoolsAssets(address[],uint256[])",
        admin.address,
      );
      // Succeeds
      await riskFund.swapPoolsAssets([], []);
    });

    it("Convert to BUSD without funds", async function () {
      const amount = await riskFund.callStatic.swapPoolsAssets(
        [cUSDT.address, cUSDC.address, cUSDT2.address, cUSDC2.address, cUSDT3.address],
        [
          convertToUnit(10, 18),
          convertToUnit(10, 18),
          convertToUnit(10, 18),
          convertToUnit(10, 18),
          convertToUnit(10, 18),
        ],
      );
      expect(amount).equal("0");
    });

    it("Below min threshold amount", async function () {
      await USDC.connect(usdcUser).approve(cUSDC.address, convertToUnit(1000, 18));

      await cUSDC.connect(usdcUser).addReserves(convertToUnit(200, 18));

      await cUSDC.reduceReserves(convertToUnit(50, 18));

      const protocolReserveUSDCBal = await USDC.balanceOf(protocolShareReserve.address);
      expect(protocolReserveUSDCBal).equal(convertToUnit(50, 18));
      await protocolShareReserve.releaseFunds(comptroller1Proxy.address, USDC.address, convertToUnit(30, 18));
      const riskFundUSDCBal = await USDC.balanceOf(riskFund.address);
      expect(riskFundUSDCBal).equal(convertToUnit(9, 18));

      const amount = await riskFund.callStatic.swapPoolsAssets(
        [cUSDT.address, cUSDC.address, cUSDT2.address, cUSDC2.address, cUSDT3.address],
        [
          convertToUnit(10, 18),
          convertToUnit(10, 18),
          convertToUnit(10, 18),
          convertToUnit(10, 18),
          convertToUnit(10, 18),
        ],
      );
      expect(amount).equal("0");
    });

    it("Above min threshold amount", async function () {
      await USDC.connect(usdcUser).approve(cUSDC.address, convertToUnit(1000, 18));

      await cUSDC.connect(usdcUser).addReserves(convertToUnit(200, 18));
      await cUSDC.reduceReserves(convertToUnit(100, 18));

      const protocolReserveUSDCBal = await USDC.balanceOf(protocolShareReserve.address);
      expect(protocolReserveUSDCBal).equal(convertToUnit(100, 18));

      await protocolShareReserve.releaseFunds(comptroller1Proxy.address, USDC.address, convertToUnit(100, 18));
      const riskFundUSDCBal = await USDC.balanceOf(riskFund.address);
      expect(riskFundUSDCBal).equal(convertToUnit(30, 18));

      await riskFund.swapPoolsAssets(
        [cUSDT.address, cUSDC.address, cUSDT2.address, cUSDC2.address, cUSDT3.address],
        [
          convertToUnit(10, 18),
          convertToUnit(10, 18),
          convertToUnit(10, 18),
          convertToUnit(10, 18),
          convertToUnit(10, 18),
        ],
      );
      const balanceAfter = await USDC.balanceOf(riskFund.address);
      expect(balanceAfter).equal("0");

      const balanceBUSD = await BUSD.balanceOf(riskFund.address);
      expect(Number(balanceBUSD)).to.be.closeTo(Number(convertToUnit(30, 18)), Number(convertToUnit(3, 17)));
    });

    it("Add two assets to riskFund", async function () {
      await USDC.connect(usdcUser).approve(cUSDC.address, convertToUnit(1000, 18));

      await cUSDC.connect(usdcUser).addReserves(convertToUnit(200, 18));

      await USDT.connect(usdtUser).approve(cUSDT.address, convertToUnit(1000, 18));

      await cUSDT.connect(usdtUser).addReserves(convertToUnit(200, 18));

      await cUSDT.reduceReserves(convertToUnit(100, 18));
      await cUSDC.reduceReserves(convertToUnit(100, 18));

      const protocolReserveUSDCBal = await USDC.balanceOf(protocolShareReserve.address);
      expect(protocolReserveUSDCBal).equal(convertToUnit(100, 18));

      const protocolReserveUSDTBal = await USDT.balanceOf(protocolShareReserve.address);
      expect(protocolReserveUSDTBal).equal(convertToUnit(100, 18));

      await protocolShareReserve.releaseFunds(comptroller1Proxy.address, USDC.address, convertToUnit(100, 18));
      await protocolShareReserve.releaseFunds(comptroller1Proxy.address, USDT.address, convertToUnit(100, 18));
      const riskFundUSDCBal = await USDC.balanceOf(riskFund.address);
      expect(riskFundUSDCBal).equal(convertToUnit(30, 18));

      const riskFundUSDTBal = await USDT.balanceOf(riskFund.address);
      expect(riskFundUSDTBal).equal(convertToUnit(30, 18));

      await riskFund.swapPoolsAssets(
        [cUSDT.address, cUSDC.address, cUSDT2.address, cUSDC2.address, cUSDT3.address],
        [
          convertToUnit(10, 18),
          convertToUnit(10, 18),
          convertToUnit(10, 18),
          convertToUnit(10, 18),
          convertToUnit(10, 18),
        ],
      );
      const balanceBUSD = await BUSD.balanceOf(riskFund.address);
      expect(Number(balanceBUSD)).to.be.closeTo(Number(convertToUnit(60, 18)), Number(convertToUnit(3, 17)));

      const pool1Reserve = await riskFund.getPoolReserve(comptroller1Proxy.address);
      const pool2Reserve = await riskFund.getPoolReserve("0x0000000000000000000000000000000000000000");
      expect(Number(pool1Reserve)).to.be.closeTo(Number(convertToUnit(60, 18)), Number(convertToUnit(3, 17)));
      expect(pool2Reserve).equal(0);
    });
  });
  // myContract.connect(myFake.wallet).doSomething();
  describe("Transfer to Auction contract", async function () {
    it("Revert while transfering funds to Auction contract", async function () {
      await expect(
        riskFund.connect(busdUser).transferReserveForAuction(comptroller1Proxy.address, convertToUnit(30, 18)),
      ).to.be.rejectedWith("Risk fund: Only callable by Shortfall contract");

      const auctionContract = shortfall.address;
      await riskFund.setShortfallContractAddress(auctionContract);

      await expect(
        riskFund.connect(shortfall.wallet).transferReserveForAuction(comptroller1Proxy.address, convertToUnit(100, 18)),
      ).to.be.rejectedWith("Risk Fund: Insufficient pool reserve.");
    });

    it("Transfer funds to auction contact", async function () {
      await riskFund.setShortfallContractAddress(shortfall.address);

      await USDC.connect(usdcUser).approve(cUSDC.address, convertToUnit(1000, 18));

      await cUSDC.connect(usdcUser).addReserves(convertToUnit(200, 18));

      await USDT.connect(usdtUser).approve(cUSDT.address, convertToUnit(1000, 18));

      await cUSDT.connect(usdtUser).addReserves(convertToUnit(200, 18));

      await cUSDT.reduceReserves(convertToUnit(100, 18));
      await cUSDC.reduceReserves(convertToUnit(100, 18));
      const protocolReserveUSDCBal = await USDC.balanceOf(protocolShareReserve.address);
      expect(protocolReserveUSDCBal).equal(convertToUnit(100, 18));

      const protocolReserveUSDTBal = await USDT.balanceOf(protocolShareReserve.address);
      expect(protocolReserveUSDTBal).equal(convertToUnit(100, 18));

      await protocolShareReserve.releaseFunds(comptroller1Proxy.address, USDC.address, convertToUnit(100, 18));
      await protocolShareReserve.releaseFunds(comptroller1Proxy.address, USDT.address, convertToUnit(100, 18));
      await riskFund.swapPoolsAssets(
        [cUSDT.address, cUSDC.address, cUSDT2.address, cUSDC2.address, cUSDT3.address],
        [
          convertToUnit(10, 18),
          convertToUnit(10, 18),
          convertToUnit(10, 18),
          convertToUnit(10, 18),
          convertToUnit(10, 18),
        ],
      );

      const beforeTransfer = await BUSD.balanceOf(shortfall.address);
      await riskFund
        .connect(shortfall.wallet)
        .transferReserveForAuction(comptroller1Proxy.address, convertToUnit(20, 18));
      const afterTransfer = await BUSD.balanceOf(shortfall.address);
      const remainingBalance = await BUSD.balanceOf(riskFund.address);
      const poolReserve = await riskFund.getPoolReserve(comptroller1Proxy.address);

      const amount = Number(afterTransfer) - Number(beforeTransfer);
      expect(amount).to.be.closeTo(Number(convertToUnit(20, 18)), Number(convertToUnit(3, 17)));
      expect(remainingBalance).equal(poolReserve);
    });

    it("Should revert the transfer to auction transaction", async function () {
      const [admin] = await ethers.getSigners();
      const auctionContract = await smock.fake<Shortfall>("Shortfall");
      await auctionContract.convertibleBaseAsset.returns(BUSD.address);
      await riskFund.setShortfallContractAddress(auctionContract.address);

      await USDC.connect(usdcUser).approve(cUSDC.address, convertToUnit(1000, 18));

      await cUSDC.connect(usdcUser).addReserves(convertToUnit(200, 18));

      await USDT.connect(usdtUser).approve(cUSDT.address, convertToUnit(1000, 18));

      await cUSDT.connect(usdtUser).addReserves(convertToUnit(200, 18));

      await cUSDT.reduceReserves(convertToUnit(100, 18));
      await cUSDC.reduceReserves(convertToUnit(100, 18));
      await riskFund.swapPoolsAssets(
        [cUSDT.address, cUSDC.address, cUSDT2.address, cUSDC2.address, cUSDT3.address],
        [
          convertToUnit(10, 18),
          convertToUnit(10, 18),
          convertToUnit(10, 18),
          convertToUnit(10, 18),
          convertToUnit(10, 18),
        ],
      );

      // revoke
      await accessControlManager.revokeCallPermission(
        ethers.constants.AddressZero,
        "transferReserveForAuction(address,uint256)",
        admin.address,
      );

      await expect(
        riskFund.transferReserveForAuction(comptroller1Proxy.address, convertToUnit(20, 18)),
      ).to.be.rejectedWith("Risk fund: Only callable by Shortfall contract");

      // reset
      await accessControlManager.giveCallPermission(
        ethers.constants.AddressZero,
        "transferReserveForAuction(address,uint256)",
        admin.address,
      );
    });

    it("Transfer single asset from multiple pools to riskFund.", async function () {
      const auctionContract = await smock.fake<Shortfall>("Shortfall");
      await auctionContract.convertibleBaseAsset.returns(BUSD.address);

      await riskFund.setShortfallContractAddress(auctionContract.address);

      await USDC.connect(usdcUser).approve(cUSDC.address, convertToUnit(1000, 18));

      await cUSDC.connect(usdcUser).addReserves(convertToUnit(200, 18));

      await USDT.connect(usdtUser).approve(cUSDT.address, convertToUnit(1000, 18));

      await cUSDT.connect(usdtUser).addReserves(convertToUnit(200, 18));

      await USDC.connect(usdcUser).approve(cUSDC2.address, convertToUnit(1000, 18));

      await cUSDC2.connect(usdcUser).addReserves(convertToUnit(200, 18));

      await USDT.connect(usdtUser).approve(cUSDT2.address, convertToUnit(1000, 18));

      await cUSDT2.connect(usdtUser).addReserves(convertToUnit(200, 18));

      await USDT.connect(usdtUser).approve(cUSDT3.address, convertToUnit(1000, 18));

      await cUSDT3.connect(usdtUser).addReserves(convertToUnit(200, 18));

      await BUSD.connect(busdUser).approve(bUSDT3.address, convertToUnit(1000, 18));

      await bUSDT3.connect(busdUser).addReserves(convertToUnit(50, 18));

      await cUSDT.reduceReserves(convertToUnit(110, 18));
      await cUSDC.reduceReserves(convertToUnit(120, 18));
      await cUSDT2.reduceReserves(convertToUnit(150, 18));
      await cUSDC2.reduceReserves(convertToUnit(160, 18));
      await cUSDT3.reduceReserves(convertToUnit(175, 18));
      await bUSDT3.reduceReserves(convertToUnit(50, 18));

      let protocolUSDTFor1 = await protocolShareReserve.getPoolAssetReserve(comptroller1Proxy.address, USDT.address);
      let protocolUSDCFor1 = await protocolShareReserve.getPoolAssetReserve(comptroller1Proxy.address, USDC.address);
      let protocolUSDTFor2 = await protocolShareReserve.getPoolAssetReserve(comptroller2Proxy.address, USDT.address);
      let protocolUSDCFor2 = await protocolShareReserve.getPoolAssetReserve(comptroller2Proxy.address, USDC.address);
      let protocolUSDTFor3 = await protocolShareReserve.getPoolAssetReserve(comptroller3Proxy.address, USDT.address);
      let protocolBUSDTFor3 = await protocolShareReserve.getPoolAssetReserve(comptroller3Proxy.address, BUSD.address);

      expect(protocolUSDTFor1).equal(convertToUnit(110, 18));
      expect(protocolUSDTFor2).equal(convertToUnit(150, 18));
      expect(protocolUSDTFor3).equal(convertToUnit(175, 18));
      expect(protocolUSDCFor1).equal(convertToUnit(120, 18));
      expect(protocolUSDCFor2).equal(convertToUnit(160, 18));
      expect(protocolBUSDTFor3).equal(convertToUnit(50, 18));

      await protocolShareReserve.releaseFunds(comptroller1Proxy.address, USDT.address, convertToUnit(100, 18));

      await protocolShareReserve.releaseFunds(comptroller2Proxy.address, USDT.address, convertToUnit(110, 18));

      await protocolShareReserve.releaseFunds(comptroller3Proxy.address, USDT.address, convertToUnit(130, 18));

      await protocolShareReserve.releaseFunds(comptroller1Proxy.address, USDC.address, convertToUnit(90, 18));

      await protocolShareReserve.releaseFunds(comptroller2Proxy.address, USDC.address, convertToUnit(80, 18));

      await protocolShareReserve.releaseFunds(comptroller3Proxy.address, BUSD.address, convertToUnit(50, 18));

      protocolUSDTFor1 = await protocolShareReserve.getPoolAssetReserve(comptroller1Proxy.address, USDT.address);
      protocolUSDCFor1 = await protocolShareReserve.getPoolAssetReserve(comptroller1Proxy.address, USDC.address);
      protocolUSDTFor2 = await protocolShareReserve.getPoolAssetReserve(comptroller2Proxy.address, USDT.address);
      protocolUSDCFor2 = await protocolShareReserve.getPoolAssetReserve(comptroller2Proxy.address, USDC.address);
      protocolUSDTFor3 = await protocolShareReserve.getPoolAssetReserve(comptroller3Proxy.address, USDT.address);
      protocolBUSDTFor3 = await protocolShareReserve.getPoolAssetReserve(comptroller3Proxy.address, BUSD.address);

      expect(protocolUSDTFor1).equal(convertToUnit(10, 18));
      expect(protocolUSDTFor2).equal(convertToUnit(40, 18));
      expect(protocolUSDTFor3).equal(convertToUnit(45, 18));
      expect(protocolUSDCFor1).equal(convertToUnit(30, 18));
      expect(protocolUSDCFor2).equal(convertToUnit(80, 18));
      expect(protocolBUSDTFor3).equal(convertToUnit(0, 18));

      let riskUSDTFor1 = await riskFund.getPoolAssetReserve(comptroller1Proxy.address, USDT.address);
      let riskUSDCFor1 = await riskFund.getPoolAssetReserve(comptroller1Proxy.address, USDC.address);
      let riskUSDTFor2 = await riskFund.getPoolAssetReserve(comptroller2Proxy.address, USDT.address);
      let riskUSDCFor2 = await riskFund.getPoolAssetReserve(comptroller2Proxy.address, USDC.address);
      let riskUSDTFor3 = await riskFund.getPoolAssetReserve(comptroller3Proxy.address, USDT.address);
      let riskBUSDTFor3 = await riskFund.getPoolAssetReserve(comptroller3Proxy.address, BUSD.address);

      expect(riskUSDTFor1).equal(convertToUnit(30, 18));
      expect(riskUSDCFor1).equal(convertToUnit(27, 18));
      expect(riskUSDTFor2).equal(convertToUnit(33, 18));
      expect(riskUSDCFor2).equal(convertToUnit(24, 18));
      expect(riskUSDTFor3).equal(convertToUnit(39, 18));
      expect(riskBUSDTFor3).equal(convertToUnit(15, 18));

      await riskFund.swapPoolsAssets(
        [cUSDT.address, cUSDC.address, cUSDT2.address, cUSDC2.address, cUSDT3.address, bUSDT3.address],
        [
          convertToUnit(10, 18),
          convertToUnit(10, 18),
          convertToUnit(10, 18),
          convertToUnit(10, 18),
          convertToUnit(10, 18),
          convertToUnit(10, 18),
        ],
      );

      riskUSDTFor1 = await riskFund.getPoolAssetReserve(comptroller1Proxy.address, USDT.address);
      riskUSDCFor1 = await riskFund.getPoolAssetReserve(comptroller1Proxy.address, USDC.address);
      riskUSDTFor2 = await riskFund.getPoolAssetReserve(comptroller2Proxy.address, USDT.address);
      riskUSDCFor2 = await riskFund.getPoolAssetReserve(comptroller2Proxy.address, USDC.address);
      riskUSDTFor3 = await riskFund.getPoolAssetReserve(comptroller3Proxy.address, USDT.address);
      riskBUSDTFor3 = await riskFund.getPoolAssetReserve(comptroller3Proxy.address, BUSD.address);

      expect(riskUSDTFor1).equal(0);
      expect(riskUSDCFor1).equal(0);
      expect(riskUSDTFor2).equal(0);
      expect(riskUSDCFor2).equal(0);
      expect(riskUSDTFor3).equal(0);
      expect(riskBUSDTFor3).equal(0);

      const poolReserve1 = await riskFund.getPoolReserve(comptroller1Proxy.address);

      const poolReserve2 = await riskFund.getPoolReserve(comptroller2Proxy.address);

      const poolReserve3 = await riskFund.getPoolReserve(comptroller3Proxy.address);

      expect(poolReserve1).to.be.closeTo(convertToUnit(56, 18), convertToUnit(9, 17));
      expect(poolReserve2).to.be.closeTo(convertToUnit(56, 18), convertToUnit(9, 17));
      expect(poolReserve3).to.be.closeTo(convertToUnit(53, 18), convertToUnit(9, 17));
    });
  });
});<|MERGE_RESOLUTION|>--- conflicted
+++ resolved
@@ -509,29 +509,6 @@
       });
     });
 
-<<<<<<< HEAD
-    describe("setConvertableBaseAsset", async function () {
-      it("Reverts on invalid Pool registry address", async function () {
-        await expect(riskFund.setConvertibleBaseAsset(constants.AddressZero)).to.be.rejectedWith(
-          "Risk Fund: Asset address invalid",
-        );
-      });
-
-      it("fails if called by a non-owner", async function () {
-        await expect(riskFund.connect(usdcUser).setConvertibleBaseAsset(BUSD.address)).to.be.rejectedWith(
-          "Ownable: caller is not the owner",
-        );
-      });
-
-      it("emits ConvertableBaseAssetUpdated event", async function () {
-        const newBaseAsset = await smock.fake<MockToken>("PoolRegistry");
-        const tx = riskFund.setConvertibleBaseAsset(newBaseAsset.address);
-        await expect(tx).to.emit(riskFund, "ConvertibleBaseAssetUpdated").withArgs(BUSD.address, newBaseAsset.address);
-      });
-    });
-
-=======
->>>>>>> c355c6e6
     describe("setShortfallContractAddress", async function () {
       it("Reverts on invalid Auction contract address", async function () {
         await expect(riskFund.setShortfallContractAddress(constants.AddressZero)).to.be.rejectedWith(
